---@class Freeze
local M = {}

---@param ... table
local function is_array(...)
  if vim.fn.has("nvim-0.10") == 1 then
    return vim.isarray(...)
  else
    return vim.tbl_islist(...)
  end
end

-- We require command to give, this also allows us to have a custom command
M.required_options = {
  command = "freeze",
}

-- We allow the user to provide custom options, if none are provided the command will use its default args
M.allowed_opts = {
  command = "string",
  open = "boolean",
  config = "string",
  output = { "string", "function" },
  window = "boolean",
  padding = { "string", "table" },
  margin = { "string", "table" },
  background = "string",
  theme = "string",
  show_line_numbers = "boolean",
  line_height = "number",
  language = "string",
  font = {
    size = "number",
    family = "string",
    ligatures = "boolean",
  },
  shadow = {
    blur = "number",
    x = "number",
    y = "number",
  },
  border = {
    radius = "number",
    width = "number",
    color = "string",
  },
}

-- Parse the options provided by the user and ensure they are valid
M.parse_options = function(opts)
  local options

  -- Ensure the input is a table
  vim.validate({
    opts = { opts, "table" },
  })

  -- Ensure that the user has provided the required options
  options = vim.tbl_deep_extend("force", M.required_options, opts or {})

  -- Ensure that the user has not provided any options that are not allowed
  if M.allowed_opts then
    for k, v in pairs(opts) do
      local k_type = M.allowed_opts[k]

      -- Check if the key is allowed
      -- We need to handle the tables which are not arrays diffrently
      if type(k_type) == "table" and not is_array(k_type) then
        vim.validate({ [k] = { v, "table" } })
        for _k, _v in pairs(v) do
          vim.validate({
            [_k] = { _v, k_type[_k] },
          })
        end
      else
        vim.validate({
          [k] = { v, k_type },
        })
      end
    end
  end

  return options
end

-- Open the generated image based on the OS
---@param args FreezeOptions
---@return string
local function open_by_os(args)
  local is_win = vim.loop.os_uname().sysname:match("Windows")
  local output = vim.fn.expand(args.output)
  local cmd = {}
  if is_win then
    table.insert(cmd, "explorer")
  else
    -- Maybe we should use xdg-open here too?
    table.insert(cmd, "open")
  end
  table.insert(cmd, output)
  return vim.fn.system(cmd)
end

-- Open the generated image
---@param args FreezeOptions
M.open = function(args)
  open_by_os(args)
end

-- Populate the command line arguments
local function populate_cmd(cmd, args, tbl, prefix)
  for k, v in pairs(tbl) do
    -- Handle margin and padding separately as tables
    if k == "margin" or k == "padding" then
      if type(v) == "table" then
        table.insert(cmd, "--" .. prefix .. k)
        table.insert(cmd, table.concat(v, ","))
      end
    -- Table options ('border', 'font', 'shadow')
    elseif type(v) == "table" and not is_array(v) then
      populate_cmd(cmd, args, v, prefix .. k .. ".")
    -- Handle anything that is not the command or language option
    elseif k ~= "command" and k ~= "language" and k ~= "open" then
      table.insert(cmd, "--" .. prefix .. string.gsub(k, "_", "-"))

      -- If the value is a function, call it with the args, otherwise just use the value
      local value = nil
      if type(v) == "function" then
        value = v(args)
      else
        value = v
      end

      -- Don't append the value if it's a boolean option.
      if type(v) ~= "boolean" then
        table.insert(cmd, value)
      end
    end
  end
end

-- Generate the command line arguments
M.get_arguments = function(args, options)
  local cmd = {}

  table.insert(cmd, options.command)
  populate_cmd(cmd, args, options, "")

  return cmd
end

-- Get lines and format them for the command
M.format_lines = function(cmdline, args)
  local begin_line = args.line1 - 1
  local finish_line = args.line2

  if args.range == 0 then
    begin_line = 0
    finish_line = -1
  end

  local marks = vim.api.nvim_buf_get_mark(vim.api.nvim_win_get_buf(0), "h")[1]
  if marks > 0 then
    local hl
    if args.range == 0 or (args.line1 and marks >= begin_line and marks <= finish_line) then
      hl = marks - begin_line
      table.insert(cmdline, "--lines ")
      table.insert(cmdline, hl)
    end
  end

  local lines = vim.api.nvim_buf_get_lines(vim.api.nvim_win_get_buf(0), begin_line, finish_line, false)

  return lines, cmdline
end

-- Start freeze.nvim with the given arguments and options
M.start = function(args, options)
  local lines = nil

  -- Start building the base of the command from the options
  local base_cmdline = M.get_arguments(args, options)
  -- Parse buffer into lines, based on arguments from neovim, reshapes cmdline
  lines, base_cmdline = M.format_lines(base_cmdline, args)

  local cmd = vim.tbl_extend("error", base_cmdline, {})

  args = args.fargs or {}
  local args_list = {}
  -- Parse the arguments into a table
  for _, v in ipairs(args) do
    local key = vim.split(v, "=")[1]
    local value = vim.split(v, "=")[2]
    args_list[key] = value
  end

  -- If the user gave us a language lets use it
  -- Else try to get the language from neovim's buffer filetype
  table.insert(cmd, "--language")
  if args_list.language then
    table.insert(cmd, args_list.language)
  elseif options.language then
    table.insert(cmd, options.language)
  else
    table.insert(cmd, vim.bo.filetype)
  end

  -- Run the command and get the output
  local ret = vim.fn.system(cmd, lines)
  if string.find(ret, "WROTE") then
    return vim.notify("File saved to" .. string.sub(ret, 8), vim.log.levels.INFO, { title = "freeze.nvim" })
  else
    return vim.notify("freeze returned: " .. ret, vim.log.levels.WARN, { title = "freeze.nvim" })
  end
end

-- Define commands for neovim
M.setup = function(opts)
  local options = M.parse_options(opts)

  vim.api.nvim_create_user_command("Freeze", function(args)
    M.start(args, options)
    -- If the user wants to open the file, open it
    if args.args == "open" or options.open then
      if not options.output then
        options.output = vim.fn.expand("freeze.png")
      end
      M.open(options)
    end
  end, {
    desc = "convert range to code image representation",
    force = false,
    range = true,
    nargs = "*",
<<<<<<< HEAD
    complete = function()
      return { "open" }
=======
    complete = function(_, line)
      local opts_list = vim.tbl_keys(M.allowed_opts)
      local l = vim.split(line, "%s+")
      -- Remove `command` from the list of options
      for i, v in ipairs(opts_list) do
        if v == "command" then
          table.remove(opts_list, i)
        end
      end
      table.sort(opts_list)
      return vim.tbl_filter(function(opt)
        return vim.startswith(opt, l[#l])
      end, opts_list)
>>>>>>> 3b286748
    end,
  })
end

return M<|MERGE_RESOLUTION|>--- conflicted
+++ resolved
@@ -231,10 +231,6 @@
     force = false,
     range = true,
     nargs = "*",
-<<<<<<< HEAD
-    complete = function()
-      return { "open" }
-=======
     complete = function(_, line)
       local opts_list = vim.tbl_keys(M.allowed_opts)
       local l = vim.split(line, "%s+")
@@ -248,7 +244,6 @@
       return vim.tbl_filter(function(opt)
         return vim.startswith(opt, l[#l])
       end, opts_list)
->>>>>>> 3b286748
     end,
   })
 end
